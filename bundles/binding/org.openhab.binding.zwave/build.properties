source.. = src/main/java/,\
           src/main/resources/
bin.includes = META-INF/,\
               .,\
               OSGI-INF/,\
<<<<<<< HEAD
               lib/xstream-1.4.5.jar,\
               database/
=======
               lib/xstream-1.4.6.jar               
>>>>>>> 61086a06
output.. = target/classes/<|MERGE_RESOLUTION|>--- conflicted
+++ resolved
@@ -3,10 +3,6 @@
 bin.includes = META-INF/,\
                .,\
                OSGI-INF/,\
-<<<<<<< HEAD
-               lib/xstream-1.4.5.jar,\
+               lib/xstream-1.4.6.jar,\
                database/
-=======
-               lib/xstream-1.4.6.jar               
->>>>>>> 61086a06
 output.. = target/classes/